"""
Dictionary format:
[
    {
        "67": 5.46,
        "238": 1.23
    }
    {
        "hi": [0, 2, 4.567495861],
        "bye": [3, 1, 0.123584232]
    }
]

[] = list
{} = dict
(no tuples)

VSM lnc vector length of document 238:  dictionary[0]["238"]
Pointer to "retrieval":                 dictionary[1]["retrieval"][0]
Length of postings for "retrieval":     dictionary[1]["retrieval"][1]
idf of "retrieval":                     dictionary[1]["retrieval"][2]
"""

import re
import getopt
import sys
import nltk
import json
import string
from collections import defaultdict
from math import log10, sqrt
import os
from patent import Patent
from itertools import groupby
try:
    import cPickle as pickle
except:
    import pickle

LANG = "english"

def load_all_doc_names(docs_dir):
    """Takes in the document directory path, and lists names of all
    non-directory files from the given path. Returns a list of tuples
    (file_name, file_path) where file_name is the integer conversion of the
    file name, and the file_path is used to actually load the documents for
    indexing later. The list is sorted by file_name (as integers)

    :param docs_dir: The document directory path as a string
    :return: A list of (docID, file_path) tuples, sorted by docID as integers
    """
    sorted_members = sorted(os.listdir(docs_dir))
    # Additional check for only files in directory
    joined_members = [(dir_member, os.path.join(docs_dir, dir_member))
                      for dir_member in sorted_members]
    joined_files = [(member_name, member_path)
                    for member_name, member_path in joined_members
                    if os.path.isfile(member_path)]
    return joined_files

def normalize(text):
    """Converts text into a list of normalized tokens of the text.

    :param text: List of lowercased, stemmed tokens of the text, minus punctuation and stopwords.
    """
    words = nltk.tokenize.word_tokenize(text)
    punctuation_removed = [word for word in words
                           if word not in string.punctuation]
    stopwords_removed = [word.lower() for word in punctuation_removed
                         if word.lower()
                         not in set(nltk.corpus.stopwords.words(LANG))]
    stemmer = nltk.stem.porter.PorterStemmer()
    return [stemmer.stem(word) for word in stopwords_removed]

def get_doc_content(doc_name):
    """Extracts all tokens in the given document as elements in lists.
    Also extracts the IPC subclass of the patent.

    :param doc_name: A tuple containing the docID, and doc_path which is the
    filepath to the document.
    """
    docID, doc_path = doc_name
    p = Patent(doc_path).get_data()
    title = p.get("Title", "")
    abstract = p.get("Abstract", "")
    ipc = p.get("IPC Class", "")

    # Tokenize to doc content to sentences, then to words.
    return (normalize(title), normalize(abstract), ipc)

def index_doc(doc_name, title_postings_list, abstract_postings_list):
    """Indexes a single doc in corpus. Makes use of stemming & tokenization.
    Returns metadata of the doc.

    :param doc_name: A tuple containing the docID (to be stored as a posting)
    and doc_path which is the filepath to the document.
    :param postings_list: The postings list, to be updated (mutated) as part
    of the indexing process.
    """
    docID, doc_path = doc_name
    title_words, abstract_words, ipc = get_doc_content(doc_name)
    # Append doc to postings list.
    # No need to sort the list if we call index_doc in sorted docID order.
    for word in title_words:
        if word in title_postings_list:
            title_postings_list[word].append(docID)
        else:
            title_postings_list[word] = [docID]
    for word in abstract_words:
        if word in abstract_postings_list:
            abstract_postings_list[word].append(docID)
        else:
            abstract_postings_list[word] = [docID]
    return ipc

def index_all_docs(docs):
    """Calls index_doc on all documents in their order in the list passed as
    argument. Maintaining this order is important as this results in sorted
    postings without having to manually sort the postings for each term at the
    end of the indexing step.

    :param docs: The list of tuples containing the docID and file path to all
    documents, sorted by docID
    :return: The inverted indices constructed from the given documents' titles
    and abstracts
    """
    title_postings_list = {}
    abstract_postings_list = {}
    IPC_dict = {}
    for doc in docs:
        docID, doc_path = doc
        ipc = index_doc(doc, title_postings_list, abstract_postings_list)
        IPC_dict[docID] = ipc
    return (title_postings_list, abstract_postings_list, IPC_dict)

def lnc_from_tf(tf):
    """Takes tf, and uses lnc to convert it to the term weight. The formula is
    1 + log(tf_t,d) where the log base is 10.

    :param tf: The frequency of a term in a document. Should not be 0.
    """
    return 1 + log10(tf)


def convert_preliminary_postings(preliminary_postings):
    """Converts postings in the form of [docID1, docID2, docID2, docID3,
    docID4,...] to [(docID1, 1), (docID2, 2), (docID3, 1), (docID3, 1),...]
    and then to [(docID1, 0.968), (docID2, 0.232),...] (from term frequency
    to lnc_weight)

    :param preliminary_postings: Ungrouped document ID postings
    """
    converted_postings = {}
    for word in preliminary_postings:
        docIDs = preliminary_postings[word]
        groupedDocIDs = [(docID, lnc_from_tf(len(list(group))))
                         for docID, group in groupby(docIDs)]
        converted_postings[word] = groupedDocIDs
    return converted_postings


def calculate_metadata(title_postings_list, abstract_postings_list, IPC_dict):
    """Calculates VSM lnc vector length for each document, given postings lists,
    and add the IPC values.

    :param title_postings_list: The postings list which contains (docID, lnc_weight)
    tuples as term postings for titles.
    :param abstract_postings_list: The inverted index of abstracts to be stored
    """
    title_sum_squares = defaultdict(float)
    abstract_sum_squares = defaultdict(float)
    for term in title_postings_list:
        for docID, weight in title_postings_list[term]:
            title_sum_squares[docID] += pow(weight, 2)
    for term in abstract_postings_list:
        for docID, weight in abstract_postings_list[term]:
            abstract_sum_squares[docID] += pow(weight, 2)
    
    title_lengths = {}
    abstract_lengths = {}
    for docID in title_sum_squares:
        title_lengths[docID] = sqrt(title_sum_squares[docID])
    for docID in abstract_sum_squares:
        abstract_lengths[docID] = sqrt(abstract_sum_squares[docID])
    
    docs_metadata = {}
    for docID in IPC_dict:
        docs_metadata[docID] = (title_lengths[docID],
                                abstract_lengths.get(docID, 0),
                                IPC_dict[docID])
    
    return docs_metadata

def idf_docs(df, big_N):
    """Calculates the idf of a term. The formula is log(N/df_t) where the log
    base is 10.

    :param df: The document frequency of the term
    :param big_N: The total number of documents
    """
    return log10(float(big_N)/df)

<<<<<<< HEAD
def write_postings(title_postings_list, abstract_postings_list, postings_file_name, big_N):
    """Given inverted indices for patent title and abstract, write each term
    onto disk, while keeping track of the pointer to the start of postings for
    each term, together with the run length of said postings on the file, which
    will be used to construct the dictionary.
=======

def write_postings(title_postings_list, abstract_postings_list,
                   postings_file_name, big_N):
    """Given an inverted index, write each term onto disk, while keeping track
    of the pointer to the start of postings for each term, together with the
    run length of said postings on the file, which will be used to construct
    the dictionary.
>>>>>>> 13620647

    :param title_postings_list: The inverted index of titles to be stored
    :param abstract_postings_list: The inverted index of abstracts to be stored
    :param postings_file_name: The name of the postings file
    :return: A dictionary object with term as key and a tuple of (postings
    pointer, postings run length in the file) as value
    """
    with open(postings_file_name, 'w') as postings_file:
        dict_terms = {"Title":{}, "Abstract":{}}
        for term, postings in title_postings_list.iteritems():
            posting_pointer = postings_file.tell()
            postings_file.write(" ".join([",".join([docID, "%.9f" % weight])
                                          for docID, weight in postings]))
            write_length = postings_file.tell() - posting_pointer
            postings_file.write("\n")
            dict_terms["Title"][term] = (posting_pointer,
                                write_length,
                                idf_docs(len(postings), big_N))
        for term, postings in abstract_postings_list.iteritems():
            posting_pointer = postings_file.tell()
            postings_file.write(" ".join([",".join([docID, "%.9f" % weight])
                                          for docID, weight in postings]))
            write_length = postings_file.tell() - posting_pointer
            postings_file.write("\n")
            dict_terms["Abstract"][term] = (posting_pointer,
                                write_length,
                                idf_docs(len(postings), big_N))
    return dict_terms


def all_doc_IDs(docs):
    """Extracts docIDs from a list of tuples of docID and path to the document
    file.

    :param docs: A list of tuples of (docID, path to document file) sorted by
    docID as integers
    :return: The list of docIDs, still sorted as integers
    """
    # O(doc_count).
    return [docID for docID, doc_path in docs]


def create_dictionary(docs_metadata, dict_terms, dict_file_name):
    """Combines the metadata dictionary - keyed by docID, and
    the dictionary itself, to create the dictionary file, and then writes the
    resulting list to the specified file path as a JSON data structure.

    :param docs_metadata: A mapping from docID to its metadata.
    :param dict_terms: The dictionary, with term as key and tuple of (postings
    pointer, postings run length in the file) as value
    :param dict_file_name: The file path of the resultant dictionary file
    """
    with open(dict_file_name, 'w') as dict_file:
        json.dump((docs_metadata, dict_terms), dict_file)


def usage():
    """Prints the proper format for calling this script."""
    print "usage: " + sys.argv[0] + " -i directory-of-documents " \
                                    "-d dictionary-file " \
                                    "-p postings-file"


def parse_args():
    """Attempts to parse command line arguments fed into the script when it was
    called. Notifies the user of the correct format if parsing failed.
    """
    docs_dir = dict_file = postings_file = None
    try:
        opts, args = getopt.getopt(sys.argv[1:], 'i:d:p:')
    except getopt.GetoptError, err:
        usage()
        sys.exit(2)
    for o, a in opts:
        if o == '-i':
            docs_dir = a
        elif o == '-d':
            dict_file = a
        elif o == '-p':
            postings_file = a
        else:
            assert False, "unhandled option"
    if docs_dir is None or dict_file is None or postings_file is None:
        usage()
        sys.exit(2)
    return docs_dir, dict_file, postings_file


def main():
    """Constructs the inverted index from all documents in the specified file
    path, then writes dictionary to the specified dictionary file in the
    command line arguments, and postings to the specified postings file.
    """
    docs_dir, dict_file, postings_file = parse_args()

    print "Searching for all documents in {0}...".format(docs_dir),
    sys.stdout.flush()
    docs = load_all_doc_names(docs_dir)
    big_N = len(docs)
    print "DONE"

    print "Constructing the inverted index...",
    sys.stdout.flush()
    title_postings_list, abstract_postings_list, IPC_dict = \
        index_all_docs(docs)
    converted_title_postings_list = \
        convert_preliminary_postings(title_postings_list)
    converted_abstract_postings_list = \
        convert_preliminary_postings(abstract_postings_list)
    docs_metadata = \
        calculate_metadata(converted_title_postings_list,
                           converted_abstract_postings_list,
                           IPC_dict)
    print "DONE"

    print "Writing postings to {0}...".format(postings_file),
    sys.stdout.flush()
    dict_terms = write_postings(converted_title_postings_list,
                                converted_abstract_postings_list,
                                postings_file,
                                big_N)
    print "DONE"

    print "Writing dictionary to {0}...".format(dict_file),
    sys.stdout.flush()
    create_dictionary(docs_metadata, dict_terms, dict_file)
    print "DONE"


if __name__ == "__main__":
    main()<|MERGE_RESOLUTION|>--- conflicted
+++ resolved
@@ -200,21 +200,12 @@
     """
     return log10(float(big_N)/df)
 
-<<<<<<< HEAD
-def write_postings(title_postings_list, abstract_postings_list, postings_file_name, big_N):
+def write_postings(title_postings_list, abstract_postings_list,
+                   postings_file_name, big_N):
     """Given inverted indices for patent title and abstract, write each term
     onto disk, while keeping track of the pointer to the start of postings for
     each term, together with the run length of said postings on the file, which
     will be used to construct the dictionary.
-=======
-
-def write_postings(title_postings_list, abstract_postings_list,
-                   postings_file_name, big_N):
-    """Given an inverted index, write each term onto disk, while keeping track
-    of the pointer to the start of postings for each term, together with the
-    run length of said postings on the file, which will be used to construct
-    the dictionary.
->>>>>>> 13620647
 
     :param title_postings_list: The inverted index of titles to be stored
     :param abstract_postings_list: The inverted index of abstracts to be stored
